--- conflicted
+++ resolved
@@ -1,251 +1,112 @@
-<<<<<<< HEAD
-
-
-library(testthat)
-library(text)
-library(tibble)
-library(dplyr)
-
-context("Prediction")
-
-test_that("textPredictTest t-test and bootstrapped test", {
-  skip_on_cran()
-  set.seed(1)
-
-  # Test data
-  y1 <- runif(10)
-  yhat1 <- runif(10)
-  y2 <- runif(10)
-  yhat2 <- runif(10)
-
-  boot_test <- text::textPredictTest(y1,
-                                     yhat1,
-                                     y2,
-                                     yhat2,
-                                     method = "bootstrap",
-                                     bootstraps_times = 10
-  )
-
-  testthat::expect_that(boot_test, testthat::is_a("list"))
-  testthat::expect_equal(boot_test$overlapp_p_value, 0.7398745, tolerance = 0.0001)
-
-  boot_test2 <- text::textPredictTest(
-    y1 = y1,
-    yhat1,
-    y2 = NULL,
-    yhat2,
-    method = "t-test"
-  )
-
-  testthat::expect_that(boot_test2, testthat::is_a("list"))
-  testthat::expect_equal(boot_test2$Test$statistic[[1]], 0.233267, tolerance = 0.0001)
-  testthat::expect_equal(boot_test2$Effect_size, 0.06198192, tolerance = 0.0001)
-
-
-  # Test data
-  set.seed(1)
-  y1 <- sample(c(1, 2), 20, replace = T)
-  yhat1 <- runif(20)
-
-  y2 <- sample(c(1, 2), 20, replace = T)
-  yhat2 <- runif(20)
-
-
-  boot_test_auc1 <- text::textPredictTest(
-    y1 = y1,
-    yhat1,
-    y2 = y2,
-    yhat2,
-    method = "bootstrap",
-    statistic = "auc",
-    times = 10
-  )
-
-  testthat::expect_equal(boot_test_auc1$overlapp_p_value, 0.4530578, tolerance = 0.0001)
-
-
-  boot_test_auc2 <- text::textPredictTest(
-    y1 = y1,
-    yhat1,
-    y2 = y1,
-    yhat2,
-    method = "bootstrap",
-    statistic = "auc",
-    bootstraps_times = 10
-  )
-
-  testthat::expect_equal(boot_test_auc2$overlapp_p_value, 0.5782996, tolerance = 0.0001)
-})
-
-test_that("1. textPredict generates embeddings from text and 2. automatically codes implicit motives", {
-  skip_on_cran()
-  
-  # Test data
-  implicit_motive_data <- dplyr::mutate(.data = text::Language_based_assessment_data_8, participant_id = dplyr::row_number(), story_id = rep(1:5, each=8))
-  
-  predictions <- textPredict(texts = implicit_motive_data$satisfactiontexts,
-                             model_info = "implicit_power_roberta_large_L23_v1",
-                             participant_id = implicit_motive_data$participant_id,
-                             story_id = implicit_motive_data$story_id,
-                             dataset_to_merge_predictions = implicit_motive_data, 
-                             previous_sentence = TRUE)
-  
-  testthat::expect_is(predictions$sentence_predictions$texts[1], "character")
-  testthat::expect_equal(predictions$person_predictions$person_prob[40], 0.176565, tolerance = 0.0001)
-  
-  # Observe; when converting to numeric, zeros are replaced by ones, and ones are replaced by twos.  
-
-  # sentence predictions
-  testthat::expect_equal(as.numeric(predictions$sentence_predictions$power_class[24]), 1, tolerance = 0.0001)
-  testthat::expect_equal(sum(as.numeric(predictions$sentence_predictions$power_class)), 190, tolerance = 0.0001)
-  
-  # person-level predictions 
-  testthat::expect_equal(sum(as.numeric(predictions$person_predictions$participant_id[10])), 10, tolerance = 0.0001)
-  testthat::expect_equal(sum(as.numeric(predictions$person_predictions$person_prob[10])), -1.144509, tolerance = 0.0001)
-  
-  # story-level predictions
-  testthat::expect_equal(sum(as.numeric(predictions$story_predictions$story_id[5])), 5, tolerance = 0.0001)
-  testthat::expect_equal(sum(as.numeric(predictions$story_predictions$story_prob[5])), 1.51721, tolerance = 0.0001)
-
-  # dataset merging
-  testthat::expect_equal(sum(as.numeric(predictions$dataset$.pred_0_1[40])), 0.9891365, tolerance = 0.0001)
-  testthat::expect_equal(sum(as.numeric(predictions$dataset$person_prob_2[10])), -1.144509, tolerance = 0.0001)
-  testthat::expect_equal(sum(as.numeric(predictions$dataset$story_prob_3[5])), 1.51721, tolerance = 0.0001)
-})
-
-
-
-
-
-
-
-
-=======
-
-
-library(testthat)
-library(text)
-library(tibble)
-library(dplyr)
-
-context("Prediction")
-
-test_that("textPredictTest t-test and bootstrapped test", {
-  skip_on_cran()
-  set.seed(1)
-
-  # Test data
-  y1 <- runif(10)
-  yhat1 <- runif(10)
-  y2 <- runif(10)
-  yhat2 <- runif(10)
-
-  boot_test <- text::textPredictTest(y1,
-                                     yhat1,
-                                     y2,
-                                     yhat2,
-                                     method = "bootstrap",
-                                     bootstraps_times = 10
-  )
-
-  testthat::expect_that(boot_test, testthat::is_a("list"))
-  testthat::expect_equal(boot_test$overlapp_p_value, 0.7398745, tolerance = 0.0001)
-
-  boot_test2 <- text::textPredictTest(
-    y1 = y1,
-    yhat1,
-    y2 = NULL,
-    yhat2,
-    method = "t-test"
-  )
-
-  testthat::expect_that(boot_test2, testthat::is_a("list"))
-  testthat::expect_equal(boot_test2$Test$statistic[[1]], 0.233267, tolerance = 0.0001)
-  testthat::expect_equal(boot_test2$Effect_size, 0.06198192, tolerance = 0.0001)
-
-
-  # Test data
-  set.seed(1)
-  y1 <- sample(c(1, 2), 20, replace = T)
-  yhat1 <- runif(20)
-
-  y2 <- sample(c(1, 2), 20, replace = T)
-  yhat2 <- runif(20)
-
-
-  boot_test_auc1 <- text::textPredictTest(
-    y1 = y1,
-    yhat1,
-    y2 = y2,
-    yhat2,
-    method = "bootstrap",
-    statistic = "auc",
-    times = 10
-  )
-
-  testthat::expect_equal(boot_test_auc1$overlapp_p_value, 0.4530578, tolerance = 0.0001)
-
-
-  boot_test_auc2 <- text::textPredictTest(
-    y1 = y1,
-    yhat1,
-    y2 = y1,
-    yhat2,
-    method = "bootstrap",
-    statistic = "auc",
-    bootstraps_times = 10
-  )
-
-  testthat::expect_equal(boot_test_auc2$overlapp_p_value, 0.5782996, tolerance = 0.0001)
-})
-
-test_that("1. textPredict generates embeddings from text and 2. automatically codes implicit motives", {
-  skip_on_cran()
-
-  # Test data
-  implicit_motive_data <- dplyr::mutate(.data = text::Language_based_assessment_data_8, participant_id = dplyr::row_number(), story_id = rep(1:5, each=8))
-
-  predictions <- textPredict(texts = implicit_motive_data$satisfactiontexts,
-                             model_info = "power",
-                             participant_id = implicit_motive_data$participant_id,
-                             story_id = implicit_motive_data$story_id,
-                             dataset_to_merge_predictions = implicit_motive_data,
-                             previous_sentence = TRUE)
-
-  testthat::expect_is(predictions$sentence_predictions$texts[1], "character")
-  testthat::expect_equal(predictions$person_predictions$person_prob[40], 0.1658826, tolerance = 0.0001)
-
-  # Observe; when converting to numeric, zeros are replaced by ones, and ones are replaced by twos.
-
-  # sentence predictions
-  testthat::expect_equal(as.numeric(predictions$sentence_predictions$power_class[24]), 1, tolerance = 0.0001)
-  testthat::expect_equal(sum(as.numeric(predictions$sentence_predictions$power_class)), 190, tolerance = 0.0001)
-
-  # person-level predictions
-  testthat::expect_equal(sum(as.numeric(predictions$person_predictions$participant_id[10])), 10, tolerance = 0.0001)
-  testthat::expect_equal(sum(as.numeric(predictions$person_predictions$person_prob[10])), -0.554337, tolerance = 0.0001)
-
-  # story-level predictions
-  testthat::expect_equal(sum(as.numeric(predictions$story_predictions$story_id[5])), 5, tolerance = 0.0001)
-  testthat::expect_equal(sum(as.numeric(predictions$story_predictions$story_prob[5])), 0.8764323, tolerance = 0.0001)
-
-  # dataset merging
-  testthat::expect_equal(sum(as.numeric(predictions$dataset$.pred_0_1[40])), 0.9985102, tolerance = 0.0001)
-  testthat::expect_equal(sum(as.numeric(predictions$dataset$person_prob_2[10])), -0.554337, tolerance = 0.0001)
-  testthat::expect_equal(sum(as.numeric(predictions$dataset$story_prob_3[5])), 0.8764323, tolerance = 0.0001)
-
-  unlink("./tests/testthat/schone_training_rob_la_l23_to_power_10k.rds")
-  unlink("./tests/testthat/textPredict_3510211107.RDS")
-
-  # Trying to add this to see whether the two above lines are executed properly.
-  x = 5
-
-})
-
-
-
-
-
-
-
->>>>>>> 5c76c6b4
+library(testthat)
+library(text)
+library(tibble)
+library(dplyr)
+
+context("Prediction")
+
+test_that("textPredictTest t-test and bootstrapped test", {
+  skip_on_cran()
+  set.seed(1)
+
+  # Test data
+  y1 <- runif(10)
+  yhat1 <- runif(10)
+  y2 <- runif(10)
+  yhat2 <- runif(10)
+
+  boot_test <- text::textPredictTest(y1,
+                                     yhat1,
+                                     y2,
+                                     yhat2,
+                                     method = "bootstrap",
+                                     bootstraps_times = 10
+  )
+
+  testthat::expect_that(boot_test, testthat::is_a("list"))
+  testthat::expect_equal(boot_test$overlapp_p_value, 0.7398745, tolerance = 0.0001)
+
+  boot_test2 <- text::textPredictTest(
+    y1 = y1,
+    yhat1,
+    y2 = NULL,
+    yhat2,
+    method = "t-test"
+  )
+
+  testthat::expect_that(boot_test2, testthat::is_a("list"))
+  testthat::expect_equal(boot_test2$Test$statistic[[1]], 0.233267, tolerance = 0.0001)
+  testthat::expect_equal(boot_test2$Effect_size, 0.06198192, tolerance = 0.0001)
+
+
+  # Test data
+  set.seed(1)
+  y1 <- sample(c(1, 2), 20, replace = T)
+  yhat1 <- runif(20)
+
+  y2 <- sample(c(1, 2), 20, replace = T)
+  yhat2 <- runif(20)
+
+
+  boot_test_auc1 <- text::textPredictTest(
+    y1 = y1,
+    yhat1,
+    y2 = y2,
+    yhat2,
+    method = "bootstrap",
+    statistic = "auc",
+    times = 10
+  )
+
+  testthat::expect_equal(boot_test_auc1$overlapp_p_value, 0.4530578, tolerance = 0.0001)
+
+
+  boot_test_auc2 <- text::textPredictTest(
+    y1 = y1,
+    yhat1,
+    y2 = y1,
+    yhat2,
+    method = "bootstrap",
+    statistic = "auc",
+    bootstraps_times = 10
+  )
+
+  testthat::expect_equal(boot_test_auc2$overlapp_p_value, 0.5782996, tolerance = 0.0001)
+})
+
+test_that("1. textPredict generates embeddings from text and 2. automatically codes implicit motives", {
+  skip_on_cran()
+  
+  # Test data
+  implicit_motive_data <- dplyr::mutate(.data = text::Language_based_assessment_data_8, participant_id = dplyr::row_number(), story_id = rep(1:5, each=8))
+  
+  predictions <- textPredict(texts = implicit_motive_data$satisfactiontexts,
+                             model_info = "implicit_power_roberta_large_L23_v1",
+                             participant_id = implicit_motive_data$participant_id,
+                             story_id = implicit_motive_data$story_id,
+                             dataset_to_merge_predictions = implicit_motive_data, 
+                             previous_sentence = TRUE)
+  
+  testthat::expect_is(predictions$sentence_predictions$texts[1], "character")
+  testthat::expect_equal(predictions$person_predictions$person_prob[40], 0.176565, tolerance = 0.0001)
+  
+  # Observe; when converting to numeric, zeros are replaced by ones, and ones are replaced by twos.  
+
+  # sentence predictions
+  testthat::expect_equal(as.numeric(predictions$sentence_predictions$power_class[24]), 1, tolerance = 0.0001)
+  testthat::expect_equal(sum(as.numeric(predictions$sentence_predictions$power_class)), 190, tolerance = 0.0001)
+  
+  # person-level predictions 
+  testthat::expect_equal(sum(as.numeric(predictions$person_predictions$participant_id[10])), 10, tolerance = 0.0001)
+  testthat::expect_equal(sum(as.numeric(predictions$person_predictions$person_prob[10])), -1.144509, tolerance = 0.0001)
+  
+  # story-level predictions
+  testthat::expect_equal(sum(as.numeric(predictions$story_predictions$story_id[5])), 5, tolerance = 0.0001)
+  testthat::expect_equal(sum(as.numeric(predictions$story_predictions$story_prob[5])), 1.51721, tolerance = 0.0001)
+
+  # dataset merging
+  testthat::expect_equal(sum(as.numeric(predictions$dataset$.pred_0_1[40])), 0.9891365, tolerance = 0.0001)
+  testthat::expect_equal(sum(as.numeric(predictions$dataset$person_prob_2[10])), -1.144509, tolerance = 0.0001)
+  testthat::expect_equal(sum(as.numeric(predictions$dataset$story_prob_3[5])), 1.51721, tolerance = 0.0001)
+})
+