#!/usr/bin/env python
# coding=utf-8
# Copyright 2020 The HuggingFace Inc. team. All rights reserved.
#
# Licensed under the Apache License, Version 2.0 (the "License");
# you may not use this file except in compliance with the License.
# You may obtain a copy of the License at
#
#     http://www.apache.org/licenses/LICENSE-2.0
#
# Unless required by applicable law or agreed to in writing, software
# distributed under the License is distributed on an "AS IS" BASIS,
# WITHOUT WARRANTIES OR CONDITIONS OF ANY KIND, either express or implied.
# See the License for the specific language governing permissions and
# limitations under the License.
""" Finetuning the library models for sequence classification on GLUE."""
# You can also adapt this script on your own text classification task. Pointers for this are left as comments.

import logging
import os
import random
import sys
from dataclasses import dataclass, field
from typing import Optional

#sys.path.append("inst/python/")
#print(sys.path)
import datasets
import numpy as np
from datasets import load_dataset

import evaluate
import transformers
from transformers import (
    AutoConfig,
    AutoModelForSequenceClassification,
    AutoTokenizer,
    DataCollatorWithPadding,
    EvalPrediction,
    HfArgumentParser,
    PretrainedConfig,
    Trainer,
    default_data_collator,
    set_seed,
    TrainingArguments
)

from transformers.trainer_utils import get_last_checkpoint
#from transformers.utils import check_min_version, send_example_telemetry
from transformers.utils.versions import require_version


# Will error if the minimal version of Transformers is not installed. Remove at your own risks.
#check_min_version("4.23.0.dev0")

#require_version("datasets>=1.8.0", "To fix: pip install -r examples/pytorch/text-classification/requirements.txt")

task_to_keys = {
    "cola": ("sentence", None),
    "mnli": ("premise", "hypothesis"),
    "mrpc": ("sentence1", "sentence2"),
    "qnli": ("question", "sentence"),
    "qqp": ("question1", "question2"),
    "rte": ("sentence1", "sentence2"),
    "sst2": ("sentence", None),
    "stsb": ("sentence1", "sentence2"),
    "wnli": ("sentence1", "sentence2"),
}

logger = logging.getLogger(__name__)


@dataclass
class DataTrainingArguments:
    """
    Arguments pertaining to what data we are going to input our model for training and eval.

    Using `HfArgumentParser` we can turn this class
    into argparse arguments to be able to specify them on
    the command line.
    """

    task_name: Optional[str] = field(
        default=None,
        metadata={"help": "The name of the task to train on: " + ", ".join(task_to_keys.keys())},
    )
    dataset_name: Optional[str] = field(
        default=None, metadata={"help": "The name of the dataset to use (via the datasets library)."}
    )
    dataset_config_name: Optional[str] = field(
        default=None, metadata={"help": "The configuration name of the dataset to use (via the datasets library)."}
    )
    max_seq_length: int = field(
        default=128,
        metadata={
            "help": (
                "The maximum total input sequence length after tokenization. Sequences longer "
                "than this will be truncated, sequences shorter will be padded."
            )
        },
    )
    overwrite_cache: bool = field(
        default=False, metadata={"help": "Overwrite the cached preprocessed datasets or not."}
    )
    pad_to_max_length: bool = field(
        default=True,
        metadata={
            "help": (
                "Whether to pad all samples to `max_seq_length`. "
                "If False, will pad the samples dynamically when batching to the maximum length in the batch."
            )
        },
    )
    max_train_samples: Optional[int] = field(
        default=None,
        metadata={
            "help": (
                "For debugging purposes or quicker training, truncate the number of training examples to this "
                "value if set."
            )
        },
    )
    max_eval_samples: Optional[int] = field(
        default=None,
        metadata={
            "help": (
                "For debugging purposes or quicker training, truncate the number of evaluation examples to this "
                "value if set."
            )
        },
    )
    max_predict_samples: Optional[int] = field(
        default=None,
        metadata={
            "help": (
                "For debugging purposes or quicker training, truncate the number of prediction examples to this "
                "value if set."
            )
        },
    )
    train_file: Optional[str] = field(
        default=None, metadata={"help": "A csv or a json file containing the training data."}
    )
    validation_file: Optional[str] = field(
        default=None, metadata={"help": "A csv or a json file containing the validation data."}
    )
    test_file: Optional[str] = field(default=None, metadata={"help": "A csv or a json file containing the test data."})
<<<<<<< HEAD
=======
    """
    def __post_init__(self):
        print("hello")
        
        if self.task_name is not None:
            self.task_name = self.task_name.lower()
            if self.task_name not in task_to_keys.keys():
                raise ValueError("Unknown task, you should pick one in " + ",".join(task_to_keys.keys()))
        elif self.dataset_name is not None:
            pass
        elif self.train_file is None or self.validation_file is None:
            raise ValueError("Need either a GLUE task, a training/validation file or a dataset name.")
        else:
            train_extension = self.train_file.split(".")[-1]
            assert train_extension in ["csv", "json"], "`train_file` should be a csv or a json file."
            validation_extension = self.validation_file.split(".")[-1]
            assert (
                validation_extension == train_extension
            ), "`validation_file` should have the same extension (csv or json) as `train_file`."
    """
>>>>>>> 6f35c979

@dataclass
class ModelArguments:
    """
    Arguments pertaining to which model/config/tokenizer we are going to fine-tune from.
    """

    model_name_or_path: Optional[str] = field(
        default="bert-base-uncased", metadata={"help": "Path to pretrained model or model identifier from huggingface.co/models"}
    )
    config_name: Optional[str] = field(
        default=None, metadata={"help": "Pretrained config name or path if not the same as model_name"}
    )
    tokenizer_name: Optional[str] = field(
        default=None, metadata={"help": "Pretrained tokenizer name or path if not the same as model_name"}
    )
    cache_dir: Optional[str] = field(
        default=None,
        metadata={"help": "Where do you want to store the pretrained models downloaded from huggingface.co"},
    )
    use_fast_tokenizer: bool = field(
        default=True,
        metadata={"help": "Whether to use one of the fast tokenizer (backed by the tokenizers library) or not."},
    )
    model_revision: str = field(
        default="main",
        metadata={"help": "The specific model version to use (can be a branch name, tag name or commit id)."},
    )
    use_auth_token: bool = field(
        default=False,
        metadata={
            "help": (
                "Will use the token generated when running `huggingface-cli login` (necessary to use this script "
                "with private models)."
            )
        },
    )
    ignore_mismatched_sizes: bool = field(
        default=False,
        metadata={"help": "Will enable to load a pretrained model whose head dimensions are different."},
    )
<<<<<<< HEAD

=======
    def __post_init__(self):
       print("hello 2")
#TODO: Turn the args list below into a single dictionary
>>>>>>> 6f35c979
def main(args, text_outcome_df, text_outcome_df_val, text_outcome_df_test, is_regression):
    # See all possible arguments in src/transformers/training_args.py
    # or by passing the --help flag to this script.
    # We now keep distinct sets of args, for a cleaner separation of concerns.

    parser = HfArgumentParser((ModelArguments, DataTrainingArguments, TrainingArguments))
    args_dict = {}
    for key in args:
        args_dict.update(args[key])
    model_args, data_args, training_args = parser.parse_dict(args = args_dict)
    
    # Sending telemetry. Tracking the example usage helps us better allocate resources to maintain them. The
    # information sent is the one passed as arguments along with your Python/PyTorch versions.
    # send_example_telemetry("run_glue", model_args, data_args)

    # Setup logging
    logging.basicConfig(
        format="%(asctime)s - %(levelname)s - %(name)s - %(message)s",
        datefmt="%m/%d/%Y %H:%M:%S",
        handlers=[logging.StreamHandler(sys.stdout)],
    )

    log_level = training_args.get_process_log_level()
    logger.setLevel(log_level)
    datasets.utils.logging.set_verbosity(log_level)
    transformers.utils.logging.set_verbosity(log_level)
    transformers.utils.logging.enable_default_handler()
    transformers.utils.logging.enable_explicit_format()

    # Log on each process the small summary:
    logger.warning(
        f"Process rank: {training_args.local_rank}, device: {training_args.device}, n_gpu: {training_args.n_gpu}"
        + f"distributed training: {bool(training_args.local_rank != -1)}, 16-bits training: {training_args.fp16}"
    )
    logger.info(f"Training/evaluation parameters {training_args}")

<<<<<<< HEAD
=======
    #Init the args into the parser
    #print(model_args)
    print("HELLO THREE 333")

>>>>>>> 6f35c979
    # Detecting last checkpoint.
    last_checkpoint = None
    if os.path.isdir(training_args.output_dir) and training_args.do_train and not training_args.overwrite_output_dir:
        last_checkpoint = get_last_checkpoint(training_args.output_dir)
        if last_checkpoint is None and len(os.listdir(training_args.output_dir)) > 0:
            raise ValueError(
                f"Output directory ({training_args.output_dir}) already exists and is not empty. "
                "Use --overwrite_output_dir to overcome."
            )
        elif last_checkpoint is not None and training_args.resume_from_checkpoint is None:
            logger.info(
                f"Checkpoint detected, resuming training at {last_checkpoint}. To avoid this behavior, change "
                "the `--output_dir` or add `--overwrite_output_dir` to train from scratch."
            )

    print("HELLO FOUR 4444")

    # Set seed before initializing model.
    set_seed(training_args.seed)

    # Get the datasets: you can either provide your own CSV/JSON training and evaluation files (see below)
    # or specify a GLUE benchmark task (the dataset will be downloaded automatically from the datasets Hub).
    #
    # For CSV/JSON files, this script will use as labels the column called 'label' and as pair of sentences the
    # sentences in columns called 'sentence1' and 'sentence2' if such column exists or the first two columns not named
    # label if at least two columns are provided.
    #
    # If the CSVs/JSONs contain only one non-label column, the script does single sentence classification on this
    # single column. You can easily tweak this behavior (see below)
    #
    # In distributed training, the load_dataset function guarantee that only one local process can concurrently
    # download the dataset.

    from datasets import Dataset, DatasetDict
    dataset_dict = {"train": Dataset.from_pandas(text_outcome_df), "validation": Dataset.from_pandas(text_outcome_df_val), 
                    "test": Dataset.from_pandas(text_outcome_df_test)}
    # Turn the dataframe contatining text and outcome columns into datasets type using HuggingFace datasets library
    raw_datasets = DatasetDict(dataset_dict)
    
    #Text column needs to be labelled as "text"
    #Outcome column should be named as "label"
    if not is_regression:
        label_list = raw_datasets["train"].features["label"].names
        num_labels = len(label_list)
    else:
        num_labels = 1

    # Load pretrained model and tokenizer
    #
    # In distributed training, the .from_pretrained methods guarantee that only one local process can concurrently
    # download model & vocab.
    config = AutoConfig.from_pretrained(
        model_args.config_name if model_args.config_name else model_args.model_name_or_path,
        num_labels=num_labels,
        finetuning_task=data_args.task_name,
        cache_dir=model_args.cache_dir,
        revision=model_args.model_revision,
        use_auth_token=True if model_args.use_auth_token else None,
    )
    tokenizer = AutoTokenizer.from_pretrained(
        model_args.tokenizer_name if model_args.tokenizer_name else model_args.model_name_or_path,
        cache_dir=model_args.cache_dir,
        use_fast=model_args.use_fast_tokenizer,
        revision=model_args.model_revision,
        use_auth_token=True if model_args.use_auth_token else None,
    )
    model = AutoModelForSequenceClassification.from_pretrained(
        model_args.model_name_or_path,
        from_tf=bool(".ckpt" in model_args.model_name_or_path),
        config=config,
        cache_dir=model_args.cache_dir,
        revision=model_args.model_revision,
        use_auth_token=True if model_args.use_auth_token else None,
        ignore_mismatched_sizes=model_args.ignore_mismatched_sizes,
    )

    sentence1_key, sentence2_key = ("sentence", None)

    # Padding strategy
    if data_args.pad_to_max_length:
        padding = "max_length"
    else:
        # We will pad later, dynamically at batch creation, to the max sequence length in each batch
        padding = False

    # Some models have set the order of the labels to use, so let's make sure we do use it.
    label_to_id = None
    if (
        model.config.label2id != PretrainedConfig(num_labels=num_labels).label2id
        and data_args.task_name is not None
        and not is_regression
    ):
        # Some have all caps in their config, some don't.
        label_name_to_id = {k.lower(): v for k, v in model.config.label2id.items()}
        if list(sorted(label_name_to_id.keys())) == list(sorted(label_list)):
            label_to_id = {i: int(label_name_to_id[label_list[i]]) for i in range(num_labels)}
        else:
            logger.warning(
                "Your model seems to have been trained with labels, but they don't match the dataset: ",
                f"model labels: {list(sorted(label_name_to_id.keys()))}, dataset labels: {list(sorted(label_list))}."
                "\nIgnoring the model labels as a result.",
            )
    elif data_args.task_name is None and not is_regression:
        label_to_id = {v: i for i, v in enumerate(label_list)}

    if label_to_id is not None:
        model.config.label2id = label_to_id
        model.config.id2label = {id: label for label, id in config.label2id.items()}
    elif data_args.task_name is not None and not is_regression:
        model.config.label2id = {l: i for i, l in enumerate(label_list)}
        model.config.id2label = {id: label for label, id in config.label2id.items()}

    if data_args.max_seq_length > tokenizer.model_max_length:
        logger.warning(
            f"The max_seq_length passed ({data_args.max_seq_length}) is larger than the maximum length for the"
            f"model ({tokenizer.model_max_length}). Using max_seq_length={tokenizer.model_max_length}."
        )
    max_seq_length = min(data_args.max_seq_length, tokenizer.model_max_length)

    def preprocess_function(examples):
        # Tokenize the texts
        args = (
            (examples[sentence1_key],) if sentence2_key is None else (examples[sentence1_key], examples[sentence2_key])
        )
        result = tokenizer(*args, padding=padding, max_length=max_seq_length, truncation=True)

        # Map labels to IDs (not necessary for GLUE tasks)
        if label_to_id is not None and "label" in examples:
            result["label"] = [(label_to_id[l] if l != -1 else -1) for l in examples["label"]]
        return result

    with training_args.main_process_first(desc="dataset map pre-processing"):
        raw_datasets = raw_datasets.map(
            preprocess_function,
            batched=True,
            load_from_cache_file=not data_args.overwrite_cache,
            desc="Running tokenizer on dataset",
        )
    if training_args.do_train:
        if "train" not in raw_datasets:
            raise ValueError("--do_train requires a train dataset")
        train_dataset = raw_datasets["train"]
        if data_args.max_train_samples is not None:
            max_train_samples = min(len(train_dataset), data_args.max_train_samples)
            train_dataset = train_dataset.select(range(max_train_samples))

    if training_args.do_eval:
        if "validation" not in raw_datasets and "validation_matched" not in raw_datasets:
            raise ValueError("--do_eval requires a validation dataset")
        eval_dataset = raw_datasets["validation_matched" if data_args.task_name == "mnli" else "validation"]
        if data_args.max_eval_samples is not None:
            max_eval_samples = min(len(eval_dataset), data_args.max_eval_samples)
            eval_dataset = eval_dataset.select(range(max_eval_samples))

    if training_args.do_predict or data_args.task_name is not None or data_args.test_file is not None:
        if "test" not in raw_datasets and "test_matched" not in raw_datasets:
            raise ValueError("--do_predict requires a test dataset")
        predict_dataset = raw_datasets["test_matched" if data_args.task_name == "mnli" else "test"]
        if data_args.max_predict_samples is not None:
            max_predict_samples = min(len(predict_dataset), data_args.max_predict_samples)
            predict_dataset = predict_dataset.select(range(max_predict_samples))

    # Log a few random samples from the training set:
    if training_args.do_train:
        for index in random.sample(range(len(train_dataset)), 3):
            logger.info(f"Sample {index} of the training set: {train_dataset[index]}.")

    # Get the metric function
    if is_regression:
        metric = evaluate.load("pearsonr") #load_metric("pearson_correlation")
    else:
        metric = evaluate.load("f1") #load_metric("f1")

    # You can define your custom compute_metrics function. It takes an `EvalPrediction` object (a namedtuple with a
    # predictions and label_ids field) and has to return a dictionary string to float.
    def compute_metrics(p: EvalPrediction):
        from sklearn.metrics import f1_score
        preds = p.predictions[0] if isinstance(p.predictions, tuple) else p.predictions
        preds = np.squeeze(preds) if is_regression else np.argmax(preds, axis=1)
        if data_args.task_name is not None:
            result = metric.compute(predictions=preds, references=p.label_ids)
            if len(result) > 1:
                result["combined_score"] = np.mean(list(result.values())).item()
            return result
        elif is_regression:
            return {"mse": ((preds - p.label_ids) ** 2).mean().item(), "pearsonr": np.corrcoef(preds, p.label_ids)[0, 1]}
        else:
            return {"accuracy": (preds == p.label_ids).astype(np.float32).mean().item(), "macro-f1": f1_score(p.label_ids, preds, average='macro')}

    # Data collator will default to DataCollatorWithPadding when the tokenizer is passed to Trainer, so we change it if
    # we already did the padding.
    if data_args.pad_to_max_length:
        data_collator = default_data_collator
    elif training_args.fp16:
        data_collator = DataCollatorWithPadding(tokenizer, pad_to_multiple_of=8)
    else:
        data_collator = None

    # Initialize our Trainer
    trainer = Trainer(
        model=model,
        args=training_args,
        train_dataset=train_dataset if training_args.do_train else None,
        eval_dataset=eval_dataset if training_args.do_eval else None,
        compute_metrics=compute_metrics,
        tokenizer=tokenizer,
        data_collator=data_collator,
    )

    # Training
    if training_args.do_train:
        checkpoint = None
        if training_args.resume_from_checkpoint is not None:
            checkpoint = training_args.resume_from_checkpoint
        elif last_checkpoint is not None:
            checkpoint = last_checkpoint
        train_result = trainer.train(resume_from_checkpoint=checkpoint)
        metrics = train_result.metrics
        max_train_samples = (
            data_args.max_train_samples if data_args.max_train_samples is not None else len(train_dataset)
        )
        metrics["train_samples"] = min(max_train_samples, len(train_dataset))

        trainer.save_model()  # Saves the tokenizer too for easy upload

        trainer.log_metrics("train", metrics)
        trainer.save_metrics("train", metrics)
        trainer.save_state()

    # Evaluation
    if training_args.do_eval:
        logger.info("*** Evaluate ***")

        # Loop to handle MNLI double evaluation (matched, mis-matched)
        tasks = [data_args.task_name]
        eval_datasets = [eval_dataset]
        if data_args.task_name == "mnli":
            tasks.append("mnli-mm")
            eval_datasets.append(raw_datasets["validation_mismatched"])
            combined = {}

        for eval_dataset, task in zip(eval_datasets, tasks):
            metrics = trainer.evaluate(eval_dataset=eval_dataset)

            max_eval_samples = (
                data_args.max_eval_samples if data_args.max_eval_samples is not None else len(eval_dataset)
            )
            metrics["eval_samples"] = min(max_eval_samples, len(eval_dataset))

            if task == "mnli-mm":
                metrics = {k + "_mm": v for k, v in metrics.items()}
            if task is not None and "mnli" in task:
                combined.update(metrics)

            trainer.log_metrics("eval", metrics)
            trainer.save_metrics("eval", combined if task is not None and "mnli" in task else metrics)

    if training_args.do_predict:
        logger.info("*** Predict ***")

        # Loop to handle MNLI double evaluation (matched, mis-matched)
        tasks = [data_args.task_name]
        predict_datasets = [predict_dataset]
        if data_args.task_name == "mnli":
            tasks.append("mnli-mm")
            predict_datasets.append(raw_datasets["test_mismatched"])

        for predict_dataset, task in zip(predict_datasets, tasks):
            # Removing the `label` columns because it contains -1 and Trainer won't like that.
            predict_dataset = predict_dataset.remove_columns("label")
            predictions = trainer.predict(predict_dataset, metric_key_prefix="predict").predictions
            predictions = np.squeeze(predictions) if is_regression else np.argmax(predictions, axis=1)

            output_predict_file = os.path.join(training_args.output_dir, f"predict_results_{task}.txt")
            if trainer.is_world_process_zero():
                with open(output_predict_file, "w") as writer:
                    logger.info(f"***** Predict results {task} *****")
                    writer.write("index\tprediction\n")
                    for index, item in enumerate(predictions):
                        if is_regression:
                            writer.write(f"{index}\t{item:3.3f}\n")
                        else:
                            item = label_list[item]
                            writer.write(f"{index}\t{item}\n")

    kwargs = {"finetuned_from": model_args.model_name_or_path, "tasks": "text-classification"}
    if data_args.task_name is not None:
        kwargs["language"] = "en"
        kwargs["dataset_tags"] = "glue"
        kwargs["dataset_args"] = data_args.task_name
        kwargs["dataset"] = f"GLUE {data_args.task_name.upper()}"

    if training_args.push_to_hub:
        trainer.push_to_hub(**kwargs)
    else:
        trainer.create_model_card(**kwargs)

"""
def _mp_fn(index):
    # For xla_spawn (TPUs)
    main()


if __name__ == "__main__":
    main()
"""<|MERGE_RESOLUTION|>--- conflicted
+++ resolved
@@ -145,29 +145,6 @@
         default=None, metadata={"help": "A csv or a json file containing the validation data."}
     )
     test_file: Optional[str] = field(default=None, metadata={"help": "A csv or a json file containing the test data."})
-<<<<<<< HEAD
-=======
-    """
-    def __post_init__(self):
-        print("hello")
-        
-        if self.task_name is not None:
-            self.task_name = self.task_name.lower()
-            if self.task_name not in task_to_keys.keys():
-                raise ValueError("Unknown task, you should pick one in " + ",".join(task_to_keys.keys()))
-        elif self.dataset_name is not None:
-            pass
-        elif self.train_file is None or self.validation_file is None:
-            raise ValueError("Need either a GLUE task, a training/validation file or a dataset name.")
-        else:
-            train_extension = self.train_file.split(".")[-1]
-            assert train_extension in ["csv", "json"], "`train_file` should be a csv or a json file."
-            validation_extension = self.validation_file.split(".")[-1]
-            assert (
-                validation_extension == train_extension
-            ), "`validation_file` should have the same extension (csv or json) as `train_file`."
-    """
->>>>>>> 6f35c979
 
 @dataclass
 class ModelArguments:
@@ -209,13 +186,7 @@
         default=False,
         metadata={"help": "Will enable to load a pretrained model whose head dimensions are different."},
     )
-<<<<<<< HEAD
-
-=======
-    def __post_init__(self):
-       print("hello 2")
-#TODO: Turn the args list below into a single dictionary
->>>>>>> 6f35c979
+
 def main(args, text_outcome_df, text_outcome_df_val, text_outcome_df_test, is_regression):
     # See all possible arguments in src/transformers/training_args.py
     # or by passing the --help flag to this script.
@@ -252,13 +223,6 @@
     )
     logger.info(f"Training/evaluation parameters {training_args}")
 
-<<<<<<< HEAD
-=======
-    #Init the args into the parser
-    #print(model_args)
-    print("HELLO THREE 333")
-
->>>>>>> 6f35c979
     # Detecting last checkpoint.
     last_checkpoint = None
     if os.path.isdir(training_args.output_dir) and training_args.do_train and not training_args.overwrite_output_dir:
