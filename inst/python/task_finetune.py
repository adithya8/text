#!/usr/bin/env python
# coding=utf-8
# Copyright 2020 The HuggingFace Inc. team. All rights reserved.
#
# Licensed under the Apache License, Version 2.0 (the "License");
# you may not use this file except in compliance with the License.
# You may obtain a copy of the License at
#
#     http://www.apache.org/licenses/LICENSE-2.0
#
# Unless required by applicable law or agreed to in writing, software
# distributed under the License is distributed on an "AS IS" BASIS,
# WITHOUT WARRANTIES OR CONDITIONS OF ANY KIND, either express or implied.
# See the License for the specific language governing permissions and
# limitations under the License.
""" Finetuning the library models for sequence classification on GLUE."""
# You can also adapt this script on your own text classification task. Pointers for this are left as comments.

import logging
import os
import random
import sys
from dataclasses import dataclass, field
from typing import Optional

#sys.path.append("inst/python/")
#print(sys.path)
import datasets
import numpy as np
from datasets import load_dataset

import evaluate
import transformers
from transformers import (
    AutoConfig,
    AutoModelForSequenceClassification,
    AutoTokenizer,
    DataCollatorWithPadding,
    EvalPrediction,
    HfArgumentParser,
    PretrainedConfig,
    Trainer,
    default_data_collator,
    set_seed,
    TrainingArguments
)
<<<<<<< HEAD
=======

>>>>>>> e375ff8c
from transformers.trainer_utils import get_last_checkpoint
#from transformers.utils import check_min_version, send_example_telemetry
from transformers.utils.versions import require_version


# Will error if the minimal version of Transformers is not installed. Remove at your own risks.
#check_min_version("4.23.0.dev0")

#require_version("datasets>=1.8.0", "To fix: pip install -r examples/pytorch/text-classification/requirements.txt")

task_to_keys = {
    "cola": ("sentence", None),
    "mnli": ("premise", "hypothesis"),
    "mrpc": ("sentence1", "sentence2"),
    "qnli": ("question", "sentence"),
    "qqp": ("question1", "question2"),
    "rte": ("sentence1", "sentence2"),
    "sst2": ("sentence", None),
    "stsb": ("sentence1", "sentence2"),
    "wnli": ("sentence1", "sentence2"),
}

logger = logging.getLogger(__name__)


@dataclass
class DataTrainingArguments:
    """
    Arguments pertaining to what data we are going to input our model for training and eval.

    Using `HfArgumentParser` we can turn this class
    into argparse arguments to be able to specify them on
    the command line.
    """

    task_name: Optional[str] = field(
        default=None,
        metadata={"help": "The name of the task to train on: " + ", ".join(task_to_keys.keys())},
    )
    dataset_name: Optional[str] = field(
        default=None, metadata={"help": "The name of the dataset to use (via the datasets library)."}
    )
    dataset_config_name: Optional[str] = field(
        default=None, metadata={"help": "The configuration name of the dataset to use (via the datasets library)."}
    )
    max_seq_length: int = field(
        default=128,
        metadata={
            "help": (
                "The maximum total input sequence length after tokenization. Sequences longer "
                "than this will be truncated, sequences shorter will be padded."
            )
        },
    )
    overwrite_cache: bool = field(
        default=False, metadata={"help": "Overwrite the cached preprocessed datasets or not."}
    )
    pad_to_max_length: bool = field(
        default=True,
        metadata={
            "help": (
                "Whether to pad all samples to `max_seq_length`. "
                "If False, will pad the samples dynamically when batching to the maximum length in the batch."
            )
        },
    )
    max_train_samples: Optional[int] = field(
        default=None,
        metadata={
            "help": (
                "For debugging purposes or quicker training, truncate the number of training examples to this "
                "value if set."
            )
        },
    )
    max_eval_samples: Optional[int] = field(
        default=None,
        metadata={
            "help": (
                "For debugging purposes or quicker training, truncate the number of evaluation examples to this "
                "value if set."
            )
        },
    )
    max_predict_samples: Optional[int] = field(
        default=None,
        metadata={
            "help": (
                "For debugging purposes or quicker training, truncate the number of prediction examples to this "
                "value if set."
            )
        },
    )
    train_file: Optional[str] = field(
        default=None, metadata={"help": "A csv or a json file containing the training data."}
    )
    validation_file: Optional[str] = field(
        default=None, metadata={"help": "A csv or a json file containing the validation data."}
    )
    test_file: Optional[str] = field(default=None, metadata={"help": "A csv or a json file containing the test data."})
    """
    def __post_init__(self):
        print("hello")
        """
        if self.task_name is not None:
            self.task_name = self.task_name.lower()
            if self.task_name not in task_to_keys.keys():
                raise ValueError("Unknown task, you should pick one in " + ",".join(task_to_keys.keys()))
        elif self.dataset_name is not None:
            pass
        elif self.train_file is None or self.validation_file is None:
            raise ValueError("Need either a GLUE task, a training/validation file or a dataset name.")
        else:
            train_extension = self.train_file.split(".")[-1]
            assert train_extension in ["csv", "json"], "`train_file` should be a csv or a json file."
            validation_extension = self.validation_file.split(".")[-1]
            assert (
                validation_extension == train_extension
            ), "`validation_file` should have the same extension (csv or json) as `train_file`."
    """

@dataclass
class ModelArguments:
    """
    Arguments pertaining to which model/config/tokenizer we are going to fine-tune from.
    """

    model_name_or_path: Optional[str] = field(
        default="bert-base-uncased", metadata={"help": "Path to pretrained model or model identifier from huggingface.co/models"}
    )
    config_name: Optional[str] = field(
        default=None, metadata={"help": "Pretrained config name or path if not the same as model_name"}
    )
    tokenizer_name: Optional[str] = field(
        default=None, metadata={"help": "Pretrained tokenizer name or path if not the same as model_name"}
    )
    cache_dir: Optional[str] = field(
        default=None,
        metadata={"help": "Where do you want to store the pretrained models downloaded from huggingface.co"},
    )
    use_fast_tokenizer: bool = field(
        default=True,
        metadata={"help": "Whether to use one of the fast tokenizer (backed by the tokenizers library) or not."},
    )
    model_revision: str = field(
        default="main",
        metadata={"help": "The specific model version to use (can be a branch name, tag name or commit id)."},
    )
    use_auth_token: bool = field(
        default=False,
        metadata={
            "help": (
                "Will use the token generated when running `huggingface-cli login` (necessary to use this script "
                "with private models)."
            )
        },
    )
    ignore_mismatched_sizes: bool = field(
        default=False,
        metadata={"help": "Will enable to load a pretrained model whose head dimensions are different."},
    )
    def __post_init__(self):
       print("hello 2")
#TODO: Turn the args list below into a single dictionary
def main(args, text_outcome_df, text_outcome_df_val, text_outcome_df_test):
    # See all possible arguments in src/transformers/training_args.py
    # or by passing the --help flag to this script.
    # We now keep distinct sets of args, for a cleaner separation of concerns.

    parser = HfArgumentParser((ModelArguments, DataTrainingArguments, TrainingArguments))
    args_dict = {}
    for key in args:
        args_dict.update(args[key])
    model_args, data_args, training_args = parser.parse_dict(args = args_dict)
    """
    if len(sys.argv) == 2 and sys.argv[1].endswith(".json"):
        # If we pass only one argument to the script and it's the path to a json file,
        # let's parse it to get our arguments.
        model_args, data_args, training_args = parser.parse_json_file(json_file=os.path.abspath(sys.argv[1]))
    else:
        model_args, data_args, training_args = parser.parse_args_into_dataclasses()
    """
    # Sending telemetry. Tracking the example usage helps us better allocate resources to maintain them. The
    # information sent is the one passed as arguments along with your Python/PyTorch versions.
    # send_example_telemetry("run_glue", model_args, data_args)

    # Setup logging
    logging.basicConfig(
        format="%(asctime)s - %(levelname)s - %(name)s - %(message)s",
        datefmt="%m/%d/%Y %H:%M:%S",
        handlers=[logging.StreamHandler(sys.stdout)],
    )

    log_level = training_args.get_process_log_level()
    logger.setLevel(log_level)
    datasets.utils.logging.set_verbosity(log_level)
    transformers.utils.logging.set_verbosity(log_level)
    transformers.utils.logging.enable_default_handler()
    transformers.utils.logging.enable_explicit_format()

    # Log on each process the small summary:
    logger.warning(
        f"Process rank: {training_args.local_rank}, device: {training_args.device}, n_gpu: {training_args.n_gpu}"
        + f"distributed training: {bool(training_args.local_rank != -1)}, 16-bits training: {training_args.fp16}"
    )
    logger.info(f"Training/evaluation parameters {training_args}")

    #Init the args into the parser
    training_args.output_dir = output_dir
    model_args.model_name_or_path = model_name_or_path
    print(model_args)

    # Detecting last checkpoint.
    last_checkpoint = None
    if os.path.isdir(training_args.output_dir) and training_args.do_train and not training_args.overwrite_output_dir:
        last_checkpoint = get_last_checkpoint(training_args.output_dir)
        if last_checkpoint is None and len(os.listdir(training_args.output_dir)) > 0:
            raise ValueError(
                f"Output directory ({training_args.output_dir}) already exists and is not empty. "
                "Use --overwrite_output_dir to overcome."
            )
        elif last_checkpoint is not None and training_args.resume_from_checkpoint is None:
            logger.info(
                f"Checkpoint detected, resuming training at {last_checkpoint}. To avoid this behavior, change "
                "the `--output_dir` or add `--overwrite_output_dir` to train from scratch."
            )

    # Set seed before initializing model.
    set_seed(training_args.seed)



    # Get the datasets: you can either provide your own CSV/JSON training and evaluation files (see below)
    # or specify a GLUE benchmark task (the dataset will be downloaded automatically from the datasets Hub).
    #
    # For CSV/JSON files, this script will use as labels the column called 'label' and as pair of sentences the
    # sentences in columns called 'sentence1' and 'sentence2' if such column exists or the first two columns not named
    # label if at least two columns are provided.
    #
    # If the CSVs/JSONs contain only one non-label column, the script does single sentence classification on this
    # single column. You can easily tweak this behavior (see below)
    #
    # In distributed training, the load_dataset function guarantee that only one local process can concurrently
    # download the dataset.

    from datasets import Dataset, DatasetDict
    dataset_dict = {"train": Dataset.from_pandas(text_outcome_df), "validation": Dataset.from_pandas(text_outcome_df_val), 
                    "test": Dataset.from_pandas(text_outcome_df_test)}
    # Turn the dataframe contatining text and outcome columns into datasets type using HuggingFace datasets library
    raw_datasets = DatasetDict(dataset_dict)
    
    #Text column needs to be labelled as "text"
    #Outcome column should be named as "label"
    if not is_regression:
        label_list = raw_datasets["train"].features["label"].names
        num_labels = len(label_list)
    else:
        num_labels = 1

    # Load pretrained model and tokenizer
    #
    # In distributed training, the .from_pretrained methods guarantee that only one local process can concurrently
    # download model & vocab.
    config = AutoConfig.from_pretrained(
        model_args.config_name if model_args.config_name else model_args.model_name_or_path,
        num_labels=num_labels,
        finetuning_task=data_args.task_name,
        cache_dir=model_args.cache_dir,
        revision=model_args.model_revision,
        use_auth_token=True if model_args.use_auth_token else None,
    )
    tokenizer = AutoTokenizer.from_pretrained(
        model_args.tokenizer_name if model_args.tokenizer_name else model_args.model_name_or_path,
        cache_dir=model_args.cache_dir,
        use_fast=model_args.use_fast_tokenizer,
        revision=model_args.model_revision,
        use_auth_token=True if model_args.use_auth_token else None,
    )
    model = AutoModelForSequenceClassification.from_pretrained(
        model_args.model_name_or_path,
        from_tf=bool(".ckpt" in model_args.model_name_or_path),
        config=config,
        cache_dir=model_args.cache_dir,
        revision=model_args.model_revision,
        use_auth_token=True if model_args.use_auth_token else None,
        ignore_mismatched_sizes=model_args.ignore_mismatched_sizes,
    )

    sentence1_key, sentence2_key = ("sentence", None)

    # Padding strategy
    if data_args.pad_to_max_length:
        padding = "max_length"
    else:
        # We will pad later, dynamically at batch creation, to the max sequence length in each batch
        padding = False

    # Some models have set the order of the labels to use, so let's make sure we do use it.
    label_to_id = None
    if (
        model.config.label2id != PretrainedConfig(num_labels=num_labels).label2id
        and data_args.task_name is not None
        and not is_regression
    ):
        # Some have all caps in their config, some don't.
        label_name_to_id = {k.lower(): v for k, v in model.config.label2id.items()}
        if list(sorted(label_name_to_id.keys())) == list(sorted(label_list)):
            label_to_id = {i: int(label_name_to_id[label_list[i]]) for i in range(num_labels)}
        else:
            logger.warning(
                "Your model seems to have been trained with labels, but they don't match the dataset: ",
                f"model labels: {list(sorted(label_name_to_id.keys()))}, dataset labels: {list(sorted(label_list))}."
                "\nIgnoring the model labels as a result.",
            )
    elif data_args.task_name is None and not is_regression:
        label_to_id = {v: i for i, v in enumerate(label_list)}

    if label_to_id is not None:
        model.config.label2id = label_to_id
        model.config.id2label = {id: label for label, id in config.label2id.items()}
    elif data_args.task_name is not None and not is_regression:
        model.config.label2id = {l: i for i, l in enumerate(label_list)}
        model.config.id2label = {id: label for label, id in config.label2id.items()}

    if data_args.max_seq_length > tokenizer.model_max_length:
        logger.warning(
            f"The max_seq_length passed ({data_args.max_seq_length}) is larger than the maximum length for the"
            f"model ({tokenizer.model_max_length}). Using max_seq_length={tokenizer.model_max_length}."
        )
    max_seq_length = min(data_args.max_seq_length, tokenizer.model_max_length)

    def preprocess_function(examples):
        # Tokenize the texts
        args = (
            (examples[sentence1_key],) if sentence2_key is None else (examples[sentence1_key], examples[sentence2_key])
        )
        result = tokenizer(*args, padding=padding, max_length=max_seq_length, truncation=True)

        # Map labels to IDs (not necessary for GLUE tasks)
        if label_to_id is not None and "label" in examples:
            result["label"] = [(label_to_id[l] if l != -1 else -1) for l in examples["label"]]
        return result

    with training_args.main_process_first(desc="dataset map pre-processing"):
        raw_datasets = raw_datasets.map(
            preprocess_function,
            batched=True,
            load_from_cache_file=not data_args.overwrite_cache,
            desc="Running tokenizer on dataset",
        )
    if training_args.do_train:
        if "train" not in raw_datasets:
            raise ValueError("--do_train requires a train dataset")
        train_dataset = raw_datasets["train"]
        if data_args.max_train_samples is not None:
            max_train_samples = min(len(train_dataset), data_args.max_train_samples)
            train_dataset = train_dataset.select(range(max_train_samples))

    if training_args.do_eval:
        if "validation" not in raw_datasets and "validation_matched" not in raw_datasets:
            raise ValueError("--do_eval requires a validation dataset")
        eval_dataset = raw_datasets["validation_matched" if data_args.task_name == "mnli" else "validation"]
        if data_args.max_eval_samples is not None:
            max_eval_samples = min(len(eval_dataset), data_args.max_eval_samples)
            eval_dataset = eval_dataset.select(range(max_eval_samples))

    if training_args.do_predict or data_args.task_name is not None or data_args.test_file is not None:
        if "test" not in raw_datasets and "test_matched" not in raw_datasets:
            raise ValueError("--do_predict requires a test dataset")
        predict_dataset = raw_datasets["test_matched" if data_args.task_name == "mnli" else "test"]
        if data_args.max_predict_samples is not None:
            max_predict_samples = min(len(predict_dataset), data_args.max_predict_samples)
            predict_dataset = predict_dataset.select(range(max_predict_samples))

    # Log a few random samples from the training set:
    if training_args.do_train:
        for index in random.sample(range(len(train_dataset)), 3):
            logger.info(f"Sample {index} of the training set: {train_dataset[index]}.")

    # Get the metric function
    if is_regression:
        metric = load_metric("pearson_correlation")
    else:
        metric = load_metric("f1")

    # You can define your custom compute_metrics function. It takes an `EvalPrediction` object (a namedtuple with a
    # predictions and label_ids field) and has to return a dictionary string to float.
    def compute_metrics(p: EvalPrediction):
        from sklearn.metrics import f1_score
        preds = p.predictions[0] if isinstance(p.predictions, tuple) else p.predictions
        preds = np.squeeze(preds) if is_regression else np.argmax(preds, axis=1)
        if data_args.task_name is not None:
            result = metric.compute(predictions=preds, references=p.label_ids)
            if len(result) > 1:
                result["combined_score"] = np.mean(list(result.values())).item()
            return result
        elif is_regression:
            return {"mse": ((preds - p.label_ids) ** 2).mean().item(), "pearsonr": np.corrcoef(preds, p.label_ids)[0, 1]}
        else:
            return {"accuracy": (preds == p.label_ids).astype(np.float32).mean().item(), "macro-f1": f1_score(p.label_ids, preds, average='macro')}

    # Data collator will default to DataCollatorWithPadding when the tokenizer is passed to Trainer, so we change it if
    # we already did the padding.
    if data_args.pad_to_max_length:
        data_collator = default_data_collator
    elif training_args.fp16:
        data_collator = DataCollatorWithPadding(tokenizer, pad_to_multiple_of=8)
    else:
        data_collator = None

    # Initialize our Trainer
    trainer = Trainer(
        model=model,
        args=training_args,
        train_dataset=train_dataset if training_args.do_train else None,
        eval_dataset=eval_dataset if training_args.do_eval else None,
        compute_metrics=compute_metrics,
        tokenizer=tokenizer,
        data_collator=data_collator,
    )

    # Training
    if training_args.do_train:
        checkpoint = None
        if training_args.resume_from_checkpoint is not None:
            checkpoint = training_args.resume_from_checkpoint
        elif last_checkpoint is not None:
            checkpoint = last_checkpoint
        train_result = trainer.train(resume_from_checkpoint=checkpoint)
        metrics = train_result.metrics
        max_train_samples = (
            data_args.max_train_samples if data_args.max_train_samples is not None else len(train_dataset)
        )
        metrics["train_samples"] = min(max_train_samples, len(train_dataset))

        trainer.save_model()  # Saves the tokenizer too for easy upload

        trainer.log_metrics("train", metrics)
        trainer.save_metrics("train", metrics)
        trainer.save_state()

    # Evaluation
    if training_args.do_eval:
        logger.info("*** Evaluate ***")

        # Loop to handle MNLI double evaluation (matched, mis-matched)
        tasks = [data_args.task_name]
        eval_datasets = [eval_dataset]
        if data_args.task_name == "mnli":
            tasks.append("mnli-mm")
            eval_datasets.append(raw_datasets["validation_mismatched"])
            combined = {}

        for eval_dataset, task in zip(eval_datasets, tasks):
            metrics = trainer.evaluate(eval_dataset=eval_dataset)

            max_eval_samples = (
                data_args.max_eval_samples if data_args.max_eval_samples is not None else len(eval_dataset)
            )
            metrics["eval_samples"] = min(max_eval_samples, len(eval_dataset))

            if task == "mnli-mm":
                metrics = {k + "_mm": v for k, v in metrics.items()}
            if task is not None and "mnli" in task:
                combined.update(metrics)

            trainer.log_metrics("eval", metrics)
            trainer.save_metrics("eval", combined if task is not None and "mnli" in task else metrics)

    if training_args.do_predict:
        logger.info("*** Predict ***")

        # Loop to handle MNLI double evaluation (matched, mis-matched)
        tasks = [data_args.task_name]
        predict_datasets = [predict_dataset]
        if data_args.task_name == "mnli":
            tasks.append("mnli-mm")
            predict_datasets.append(raw_datasets["test_mismatched"])

        for predict_dataset, task in zip(predict_datasets, tasks):
            # Removing the `label` columns because it contains -1 and Trainer won't like that.
            predict_dataset = predict_dataset.remove_columns("label")
            predictions = trainer.predict(predict_dataset, metric_key_prefix="predict").predictions
            predictions = np.squeeze(predictions) if is_regression else np.argmax(predictions, axis=1)

            output_predict_file = os.path.join(training_args.output_dir, f"predict_results_{task}.txt")
            if trainer.is_world_process_zero():
                with open(output_predict_file, "w") as writer:
                    logger.info(f"***** Predict results {task} *****")
                    writer.write("index\tprediction\n")
                    for index, item in enumerate(predictions):
                        if is_regression:
                            writer.write(f"{index}\t{item:3.3f}\n")
                        else:
                            item = label_list[item]
                            writer.write(f"{index}\t{item}\n")

    kwargs = {"finetuned_from": model_args.model_name_or_path, "tasks": "text-classification"}
    if data_args.task_name is not None:
        kwargs["language"] = "en"
        kwargs["dataset_tags"] = "glue"
        kwargs["dataset_args"] = data_args.task_name
        kwargs["dataset"] = f"GLUE {data_args.task_name.upper()}"

    if training_args.push_to_hub:
        trainer.push_to_hub(**kwargs)
    else:
        trainer.create_model_card(**kwargs)

"""
def _mp_fn(index):
    # For xla_spawn (TPUs)
    main()


if __name__ == "__main__":
    main()
"""<|MERGE_RESOLUTION|>--- conflicted
+++ resolved
@@ -44,10 +44,7 @@
     set_seed,
     TrainingArguments
 )
-<<<<<<< HEAD
-=======
-
->>>>>>> e375ff8c
+
 from transformers.trainer_utils import get_last_checkpoint
 #from transformers.utils import check_min_version, send_example_telemetry
 from transformers.utils.versions import require_version
