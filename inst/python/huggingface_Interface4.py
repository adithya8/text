import os, sys
sys.path.append('inst/python/')
from transformer_embs import transformer_embeddings
from task_finetune import main
import numpy as np
import json

BATCH_SIZE=32

def hgTransformerGetEmbedding(text_strings,
                              model = 'bert-large-uncased',
                              layers = 'all',
                              aggregations=["mean"],
                              return_tokens = True,
                              max_token_to_sentence = 4,
                              model_max_length = None,
                              logging_level = 'warning'):
    """
    Simple Python method for embedding text with pretained Hugging Face models

    Parameters
    ----------
    text_strings : list
        list of strings, each is embedded separately
    model : str
        shortcut name for Hugging Face pretained model
        Full list https://huggingface.co/transformers/pretrained_models.html
    layers : str or list
        'all' or an integer list of layers to keep
    return_tokens : boolean
        return tokenized version of text_strings
    max_token_to_sentence : int
        maximum number of tokens in a string to handle before switching to embedding text
        sentence by sentence
    device : str
        name of device: 'cpu', 'gpu', or 'gpu:k' where k is a specific device number
    tokenizer_parallelism :  bool
        something
    model_max_length : int
        maximum length of the tokenized text
    logging_level : str
        set logging level, options: critical, error, warning, info, debug

    Returns
    -------
    all_embs : list
        embeddings for each item in text_strings
    all_toks : list, optional
        tokenized version of text_strings
    """
    cf_embedding_generator = transformer_embeddings(modelName=model, layersToKeep=layers, batchSize=BATCH_SIZE)
    layersToKeep = cf_embedding_generator.layersToKeep.tolist()

    totalMessages = len(text_strings)
    print (f"Total number of messages: {totalMessages}")

    lengthWarned = False
    num_cfs = 0

    text_strings = [[idx, str(x)] for idx, x in enumerate(text_strings)]
    cfRows = list(map(lambda row: row[0], text_strings))

    msgsInBatch = 0
    cfGroups = [[]] #holds the list of cfIds that needs to batched together 1
    #Handle None here to maximise performance. 
    for cfRow in cfRows:
        cfId = cfRow #correl field id
        cfNumMsgs = 1 #Number of messages
        if msgsInBatch + cfNumMsgs > BATCH_SIZE and len(cfGroups[-1])>=1:
            cfGroups.append([])
            msgsInBatch = 0
        cfGroups[-1].append(cfId)
        msgsInBatch += cfNumMsgs

    cfGroups = [cfGrp for cfGrp in cfGroups if cfGrp]
    embs = []
            
    for cfGrp in cfGroups:
        mIdSeen = set() #currently seen message ids
        mIdList = [] #only for keepMsgFeats

        groupedMessageRows = [] #List[CF IDs, List[messages]]
        for cfId in cfGrp:  
            #grab sents by messages for that correl field:
            #Some messages might be None. Handled during tokenization
            cfMsgRows = [[cfId, text_strings[cfId]]]
            groupedMessageRows.append([cfId, cfMsgRows])
        
        #TODO: write method for prepare messages
        #prepare_messages() should take into account context, no context and other possible modes.
        #prepare_messages() can parallelize the message tokenization.
        #TODO: add num_parallel_workers for above
        tokenIdsDict, (cfId_seq, msgId_seq) = cf_embedding_generator.prepare_messages(groupedMessageRows, sent_tok_onthefly=True)
        if len(tokenIdsDict["input_ids"]) == 0:
            continue
        
        #TODO: Function call to embedding generation
        encSelectedLayers = cf_embedding_generator.generate_transformer_embeddings(tokenIdsDict)

        if encSelectedLayers is None:
            continue
        
        #TODO: Function call to embedding aggregation
        cf_reps, cfIds = cf_embedding_generator.aggregate(encSelectedLayers, msgId_seq, cfId_seq)
        print ([i.shape for i in cf_reps], len(cfIds))
        print (cfIds)
        
        #sys.exit()
        
        for idx, cfId in enumerate(cfIds):
            embFeats = dict()
            for ag in aggregations:
                #Flatten the features [layer aggregations] to a single dimension.
                thisAg = eval("np."+ag+"(cf_reps[idx].reshape(cf_reps[idx].shape[0], -1), axis=0)")
                embFeats.update([(str(k)+ag[:2],  v) for (k, v) in enumerate(thisAg)])
                # query = self.qb.create_insert_query(embTableName).set_values([("group_id",str(cfId)),("feat",""),("value",""),("group_norm","")])
                embRows = [(k, float(v)) for k, v in embFeats.items()] #adds group_norm and applies freq filter
            embs.append(embRows)

        num_cfs += len(set(cfIds))
        print (num_cfs," cfs finished processing...")

    return embs

<<<<<<< HEAD
def hgTransformerFineTune(json_path, text_outcome_df, text_outcome_df_val, text_outcome_df_test, is_regression):
=======
def hgTransformerFineTune(json_path, text_outcome_df, text_outcome_df_val, text_outcome_df_test, is_regression = True):
>>>>>>> 6f35c979
    """
    Simple Python method for embedding text with pretained Hugging Face models

    Parameters
    ----------
    text_strings : list
        list of strings, each is embedded separately
    model : str
        shortcut name for Hugging Face pretained model
        Full list https://huggingface.co/transformers/pretrained_models.html
    model_max_length : int
        maximum length of the tokenized text
    

    Returns
    -------
    
    """
    if os.path.isdir("/Users/oscarkjell/Desktop/1 Projects/0 Research/0 text r-package/text/"):
      print("ADI Hej")
    args = json.load(open(json_path))
    main(args, text_outcome_df, text_outcome_df_val, text_outcome_df_test, is_regression)
    return 
    
<|MERGE_RESOLUTION|>--- conflicted
+++ resolved
@@ -122,11 +122,8 @@
 
     return embs
 
-<<<<<<< HEAD
-def hgTransformerFineTune(json_path, text_outcome_df, text_outcome_df_val, text_outcome_df_test, is_regression):
-=======
 def hgTransformerFineTune(json_path, text_outcome_df, text_outcome_df_val, text_outcome_df_test, is_regression = True):
->>>>>>> 6f35c979
+
     """
     Simple Python method for embedding text with pretained Hugging Face models
 
