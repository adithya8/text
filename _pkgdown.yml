--- conflicted
+++ resolved
@@ -115,15 +115,12 @@
     - DP_projections_HILS_SWLS_100
     - centrality_data_harmony
     - PC_projections_satisfactionwords_40
-<<<<<<< HEAD
 - title: BERTopic
   contents:
     - textTopics
     - textTopicsTest
     - textTopicsWordcloud
 
-=======
->>>>>>> 1aec42d8
 
 articles:
 - title: Set-up
