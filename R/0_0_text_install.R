--- conflicted
+++ resolved
@@ -95,17 +95,12 @@
     # validate that we have conda
     if (!have_conda) {
       cat("No conda was found in the system. ")
-<<<<<<< HEAD
-      ans <- utils::menu(c("No", "Yes"), title = "Do you want Text to download miniconda using reticulate::install_miniconda()?")
-=======
       if (prompt) {
-        ans <- utils::menu(c("No", "Yes"), title = "Do you want Text to download miniconda in ~/miniconda?")
+        ans <- utils::menu(c("No", "Yes"), title = "Do you want Text to download miniconda using reticulate::install_miniconda()?")
       } else {
         ans <- 2 # When no prompt is set to false, default to install miniconda.
       }
->>>>>>> 2d890043
       if (ans == 2) {
-
         reticulate::install_miniconda(update = update_conda)
         conda <- tryCatch(reticulate::conda_binary("auto"), error = function(e) NULL)
       } else {
